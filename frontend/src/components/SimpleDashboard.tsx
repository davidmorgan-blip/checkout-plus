--- conflicted
+++ resolved
@@ -213,7 +213,6 @@
       const formData = new FormData();
       formData.append('csv', file);
 
-<<<<<<< HEAD
       const endpointMap: { [key: string]: string } = {
         'opportunities': API_ENDPOINTS.UPLOAD_OPPORTUNITIES,
         'performance': API_ENDPOINTS.UPLOAD_PERFORMANCE,
@@ -221,14 +220,6 @@
       };
 
       const response = await fetch(endpointMap[endpoint] || `http://localhost:3001/api/upload/${endpoint}`, {
-=======
-      const uploadEndpoints: Record<string, string> = {
-        'opportunities': API_ENDPOINTS.UPLOAD_OPPORTUNITIES,
-        'performance': API_ENDPOINTS.UPLOAD_PERFORMANCE,
-        'seasonality': API_ENDPOINTS.UPLOAD_SEASONALITY
-      };
-      const response = await fetch(uploadEndpoints[endpoint], {
->>>>>>> 6048f90f
         method: 'POST',
         body: formData,
       });
